[package]
name = "aws_event_stream_parser"
version = "0.1.1"
license = "MIT"
readme = "readme.md"
description = "Rust implementation of the vnd.amazon.event-stream binary format"
repository = "https://github.com/emblica/aws-event-stream-parser-rs"
authors = ["Teemu Heikkilä <teemu@emblica.fi>"]
edition = "2018"
exclude = [
    "doc/*"
]

[dependencies]
nom = "5.1.3"
crc = "^1.0.0"
byteorder = "1"
chrono = "0.4"
<<<<<<< HEAD
uuid = "0.8.2"
=======
uuid = "0.8.1"
>>>>>>> f63d9b6d
tokio-util = { version = "0.7.9", features = ["codec"] }
bytes = "1.5.0"

[dev-dependencies]
hex-literal = "0.3.1"<|MERGE_RESOLUTION|>--- conflicted
+++ resolved
@@ -16,11 +16,7 @@
 crc = "^1.0.0"
 byteorder = "1"
 chrono = "0.4"
-<<<<<<< HEAD
 uuid = "0.8.2"
-=======
-uuid = "0.8.1"
->>>>>>> f63d9b6d
 tokio-util = { version = "0.7.9", features = ["codec"] }
 bytes = "1.5.0"
 
